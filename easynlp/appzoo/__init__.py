--- conflicted
+++ resolved
@@ -25,12 +25,8 @@
     "text_match.model": ['TextMatch', 'TextMatchTwoTower', 'DistillatoryTextMatch', 'FewshotSingleTowerTextMatch', 'CptFewshotSingleTowerTextMatch'],
     "data_augmentation.model": ["DataAugmentation"],
     "geep_classification.model": ["GEEPClassification"],
-<<<<<<< HEAD
-    "multi_modal.model": ["MultiModal"],
     "text2video_retrieval.model": ["Text2VideoRetrieval"],
-=======
     "clip.model": ["CLIPApp"],
->>>>>>> f0ea2719
     "latent_diffusion.model": ["LatentDiffusion"],
     "wukong_clip.model": ["WukongCLIP"],
     "text2image_generation.model": ["TextImageGeneration", "TextImageGeneration_knowl"],
@@ -45,14 +41,9 @@
     "language_modeling.evaluator": ['LanguageModelingEvaluator'],
     "text_match.evaluator": ['TextMatchEvaluator'],
     "geep_classification.evaluator": ['GEEPClassificationEvaluator'],
-<<<<<<< HEAD
-    "multi_modal.evaluator": ['MultiModalEvaluator'],
     "text2video_retrieval.evaluator": ['Text2VideoRetrievalEvaluator'],
-    "wukong.evaluator": ['WukongEvaluator'],
-=======
     "clip.evaluator": ['CLIPEvaluator'],
     "wukong_clip.evaluator": ['WukongCLIPEvaluator'],
->>>>>>> f0ea2719
     "text2image_generation.evaluator": ["TextImageGenerationEvaluator"],
     "image2text_generation.evaluator": ["ImageTextGenerationEvaluator"], 
     "video2text_generation.evaluator": ["FrameTextGenerationEvaluator"], 
@@ -66,12 +57,8 @@
     "text_match.predictor": ['TextMatchPredictor', 'TextMatchTwoTowerPredictor', 'FewshotSingleTowerTextMatchPredictor', 'CptFewshotSingleTowerTextMatchPredictor'],
     "data_augmentation.predictor": ['DataAugmentationPredictor'],
     "geep_classification.predictor": ['GEEPClassificationPredictor'],
-<<<<<<< HEAD
-    "multi_modal.predictor": ['MultiModalPredictor'],
     "text2video_retrieval.predictor": ['Text2VideoRetrievalPredictor'],
-=======
     "clip.predictor": ['CLIPPredictor'],
->>>>>>> f0ea2719
     "latent_diffusion.predictor": ['LatentDiffusionPredictor'],
     "wukong_clip.predictor": ['WukongCLIPPredictor'],
     "text2image_generation.predictor": ['TextImageGenerationPredictor', 'TextImageGenerationKnowlPredictor'],
@@ -83,14 +70,9 @@
 
     "geep_classification.data": ['GEEPClassificationDataset'],
     "language_modeling.data": ['LanguageModelingDataset'],
-<<<<<<< HEAD
-    "multi_modal.data": ['MultiModalDataset'],
     "text2video_retrieval.data": ['Text2VideoRetrievalDataset'],
-    "wukong.data": ['WukongDataset'],
-=======
     "clip.data": ['CLIPDataset'],
     "wukong_clip.data": ['WukongCLIPDataset'],
->>>>>>> f0ea2719
     "sequence_classification.data": ['ClassificationDataset', 'DistillatoryClassificationDataset', 'FewshotSequenceClassificationDataset'],
     "sequence_labeling.data": ['SequenceLabelingDataset', 'SequenceLabelingAutoDataset'],
     "text_match.data": ['TwoTowerDataset', 'SingleTowerDataset', 'DistillatorySingleTowerDataset', 'FewshotSingleTowerTextMatchDataset', 'SiameseDataset'],
@@ -112,12 +94,8 @@
     from .text_match.model import TextMatch, TextMatchTwoTower, DistillatoryTextMatch, FewshotSingleTowerTextMatch, CptFewshotSingleTowerTextMatch
     from .data_augmentation.model import DataAugmentation
     from .geep_classification.model import GEEPClassification
-<<<<<<< HEAD
-    from .multi_modal.model import MultiModal
     from .text2video_retrieval.model import Text2VideoRetrieval
-=======
     from .clip.model import CLIPApp
->>>>>>> f0ea2719
     from .latent_diffusion.model import LatentDiffusion
     from .wukong_clip.model import WukongCLIP
     from .text2image_generation.model import TextImageGeneration, TextImageGeneration_knowl
@@ -132,14 +110,9 @@
     from .language_modeling.evaluator import LanguageModelingEvaluator
     from .text_match.evaluator import TextMatchEvaluator
     from .geep_classification.evaluator import GEEPClassificationEvaluator
-<<<<<<< HEAD
-    from .multi_modal.evaluator import MultiModalEvaluator
     from .text2video_retrieval.evaluator import Text2VideoRetrievalEvaluator
-    from .wukong.evaluator import WukongEvaluator
-=======
     from .clip.evaluator import CLIPEvaluator
     from .wukong_clip.evaluator import WukongCLIPEvaluator
->>>>>>> f0ea2719
     from .text2image_generation.evaluator import TextImageGenerationEvaluator
     from .image2text_generation.evaluator import ImageTextGenerationEvaluator
     from .video2text_generation.evaluator import FrameTextGenerationEvaluator
@@ -153,12 +126,8 @@
     from .text_match.predictor import TextMatchPredictor, TextMatchTwoTowerPredictor, FewshotSingleTowerTextMatchPredictor, CptFewshotSingleTowerTextMatchPredictor
     from .data_augmentation.predictor import DataAugmentationPredictor
     from .geep_classification.predictor import GEEPClassificationPredictor
-<<<<<<< HEAD
-    from .multi_modal.predictor import MultiModalPredictor
     from .text2video_retrieval.predictor import Text2VideoRetrievalPredictor
-=======
     from .clip.predictor import CLIPPredictor
->>>>>>> f0ea2719
     from .latent_diffusion.predictor import LatentDiffusionPredictor
     from .wukong_clip.predictor import WukongCLIPPredictor
     from .text2image_generation.predictor import TextImageGenerationPredictor, TextImageGenerationKnowlPredictor
@@ -173,14 +142,9 @@
     from .language_modeling.data import LanguageModelingDataset
     from .text_match.data import TwoTowerDataset, SingleTowerDataset, DistillatorySingleTowerDataset, FewshotSingleTowerTextMatchDataset, SiameseDataset
     from .geep_classification.data import GEEPClassificationDataset
-<<<<<<< HEAD
-    from .multi_modal.data import MultiModalDataset
     from .text2video_retrieval.data import Text2VideoRetrievalDataset
-    from .wukong.data import WukongDataset
-=======
     from .clip.data import CLIPDataset
     from .wukong_clip.data import WukongCLIPDataset
->>>>>>> f0ea2719
     from .text2image_generation.data import TextImageDataset, TextImageKnowlDataset
     from .image2text_generation.data import CLIPGPTImageTextDataset, VQGANGPTImageTextDataset
     from .video2text_generation.data import CLIPGPTFrameTextDataset
