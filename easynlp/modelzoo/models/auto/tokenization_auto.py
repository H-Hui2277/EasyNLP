# coding=utf-8
# Copyright 2018 The HuggingFace Inc. team and Alibaba PAI Team.
#
# Licensed under the Apache License, Version 2.0 (the "License");
# you may not use this file except in compliance with the License.
# You may obtain a copy of the License at
#
#     http://www.apache.org/licenses/LICENSE-2.0
#
# Unless required by applicable law or agreed to in writing, software
# distributed under the License is distributed on an "AS IS" BASIS,
# WITHOUT WARRANTIES OR CONDITIONS OF ANY KIND, either express or implied.
# See the License for the specific language governing permissions and
# limitations under the License.
""" Auto Tokenizer class. """

import imp
import json
import os
from collections import OrderedDict
from typing import Dict, Optional, Union

from ...configuration_utils import PretrainedConfig
from ...file_utils import (
    cached_path,
    hf_bucket_url,
    is_offline_mode,
    is_sentencepiece_available,
    is_tokenizers_available,
)
from ...tokenization_utils_base import TOKENIZER_CONFIG_FILE
from ...utils import logging
from ..bert.tokenization_bert import BertTokenizer
from ..dkplm.tokenization_dkplm import DkplmTokenizer
from ..megatron_bert.tokenization_megatron_bert import MegatronBertTokenizer
from ..gpt2.tokenization_gpt2 import GPT2Tokenizer
from ..roberta.tokenization_roberta import RobertaTokenizer
from ..cnn.tokenization_cnn import TextCNNTokenizer
from ..kbert.tokenization_kbert import KBertTokenizer
from ..bart.tokenization_bart import BartTokenizer
<<<<<<< HEAD
from ..bloom.tokenization_bloom_fast import BloomTokenizerFast
from ..randeng.tokenization_randeng import RandengTokenizer
=======
from ..kangaroo.tokenization_kangaroo import KangarooTokenizer

>>>>>>> c50248d6

from .configuration_auto import (
    AutoConfig,
    DkplmConfig,
    MegatronBertConfig,
    BertConfig,
    GPT2Config,
    RobertaConfig,
    replace_list_option_in_docstrings,
    TextCNNConfig,
    ARTISTConfig,
    MinGPTI2TConfig,
    KBertConfig,
    BartConfig,
    MT5Config,
    PegasusConfig,
    T5Config,
<<<<<<< HEAD
    BloomConfig,
    RandengConfig
=======
    KangarooConfig
>>>>>>> c50248d6
)

if is_sentencepiece_available():
    from ..mt5 import MT5Tokenizer
    from ..pegasus.tokenization_pegasus import PegasusTokenizer
    from ..t5.tokenization_t5 import T5Tokenizer
else:
    MT5Tokenizer = None
    PegasusTokenizer = None
    T5Tokenizer = None

if is_tokenizers_available():
    from ...tokenization_utils_fast import PreTrainedTokenizerFast
    from ..bert.tokenization_bert_fast import BertTokenizerFast
    from ..dkplm.tokenization_dkplm_fast import DkplmTokenizerFast
    from ..megatron_bert.tokenization_modeling_bert_fast import MegatronBertTokenizerFast
    from ..gpt2.tokenization_gpt2_fast import GPT2TokenizerFast
    from ..roberta.tokenization_roberta_fast import RobertaTokenizerFast
    from ..kbert.tokenization_kbert_fast import KBertTokenizerFast
    from ..bart.tokenization_bart_fast import BartTokenizerFast
    from ..mt5 import MT5TokenizerFast
    from ..pegasus.tokenization_pegasus_fast import PegasusTokenizerFast
    from ..t5.tokenization_t5_fast import T5TokenizerFast
<<<<<<< HEAD
    from ..bloom.tokenization_bloom_fast import BloomTokenizerFast
=======
    from ..kangaroo.tokenization_kangaroo_fast import KangarooTokenizerFast
>>>>>>> c50248d6
else:
    BertTokenizerFast = None
    GPT2TokenizerFast = None
    RobertaTokenizerFast = None
    DkplmTokenizerFast = None
    MegatronBertTokenizerFast = None
    PreTrainedTokenizerFast = None
    KBertTokenizerFast = None
    BartTokenizerFast = None
    PegasusTokenizerFast = None
    T5TokenizerFast = None
<<<<<<< HEAD
    BloomTokenizerFast = None
=======
    KangarooTokenizerFast = None
>>>>>>> c50248d6


logger = logging.get_logger(__name__)


TOKENIZER_MAPPING = OrderedDict(
    [
        (RobertaConfig, (RobertaTokenizer, RobertaTokenizerFast)),
        (BertConfig, (BertTokenizer, BertTokenizerFast)),
        (DkplmConfig, (DkplmTokenizer, DkplmTokenizerFast)),
        (MegatronBertConfig, (MegatronBertTokenizer, MegatronBertTokenizerFast)),
        (GPT2Config, (GPT2Tokenizer, GPT2TokenizerFast)),
        (TextCNNConfig, (TextCNNTokenizer, None)),
        (ARTISTConfig, (BertTokenizer, BertTokenizerFast)),
        (MinGPTI2TConfig, (BertTokenizer, BertTokenizerFast)),
        (KBertConfig, (KBertTokenizer, KBertTokenizerFast)),
        (T5Config, (T5Tokenizer, T5TokenizerFast)),
        (MT5Config, (MT5Tokenizer, MT5TokenizerFast)),
        (PegasusConfig, (PegasusTokenizer, PegasusTokenizerFast)),
        (BartConfig, (BartTokenizer, BartTokenizerFast)),
<<<<<<< HEAD
        (BloomConfig, (None, BloomTokenizerFast)),
        (RandengConfig, (RandengTokenizer, None)),
=======
        (KangarooConfig, (KangarooTokenizer, KangarooTokenizerFast))
>>>>>>> c50248d6
    ]
)

# For tokenizers which are not directly mapped from a config
NO_CONFIG_TOKENIZER = [
    PreTrainedTokenizerFast,
]


SLOW_TOKENIZER_MAPPING = {
    k: (v[0] if v[0] is not None else v[1])
    for k, v in TOKENIZER_MAPPING.items()
    if (v[0] is not None or v[1] is not None)
}


def tokenizer_class_from_name(class_name: str):
    all_tokenizer_classes = (
        [v[0] for v in TOKENIZER_MAPPING.values() if v[0] is not None]
        + [v[1] for v in TOKENIZER_MAPPING.values() if v[1] is not None]
        + [v for v in NO_CONFIG_TOKENIZER if v is not None]
    )
    for c in all_tokenizer_classes:
        if c.__name__ == class_name:
            return c


def get_tokenizer_config(
    pretrained_model_name_or_path: Union[str, os.PathLike],
    cache_dir: Optional[Union[str, os.PathLike]] = None,
    force_download: bool = False,
    resume_download: bool = False,
    proxies: Optional[Dict[str, str]] = None,
    use_auth_token: Optional[Union[bool, str]] = None,
    revision: Optional[str] = None,
    local_files_only: bool = False,
    **kwargs,
):
    """
    Loads the tokenizer configuration from a pretrained model tokenizer configuration.

    Args:
        pretrained_model_name_or_path (:obj:`str` or :obj:`os.PathLike`):
            This can be either:

            - a string, the `model id` of a pretrained model configuration hosted inside a model repo on
              huggingface.co. Valid model ids can be located at the root-level, like ``bert-base-uncased``, or
              namespaced under a user or organization name, like ``dbmdz/bert-base-german-cased``.
            - a path to a `directory` containing a configuration file saved using the
              :func:`~transformers.PreTrainedTokenizer.save_pretrained` method, e.g., ``./my_model_directory/``.

        cache_dir (:obj:`str` or :obj:`os.PathLike`, `optional`):
            Path to a directory in which a downloaded pretrained model configuration should be cached if the standard
            cache should not be used.
        force_download (:obj:`bool`, `optional`, defaults to :obj:`False`):
            Whether or not to force to (re-)download the configuration files and override the cached versions if they
            exist.
        resume_download (:obj:`bool`, `optional`, defaults to :obj:`False`):
            Whether or not to delete incompletely received file. Attempts to resume the download if such a file exists.
        proxies (:obj:`Dict[str, str]`, `optional`):
            A dictionary of proxy servers to use by protocol or endpoint, e.g., :obj:`{'http': 'foo.bar:3128',
            'http://hostname': 'foo.bar:4012'}.` The proxies are used on each request.
        use_auth_token (:obj:`str` or `bool`, `optional`):
            The token to use as HTTP bearer authorization for remote files. If :obj:`True`, will use the token
            generated when running :obj:`transformers-cli login` (stored in :obj:`~/.huggingface`).
        revision(:obj:`str`, `optional`, defaults to :obj:`"main"`):
            The specific model version to use. It can be a branch name, a tag name, or a commit id, since we use a
            git-based system for storing models and other artifacts on huggingface.co, so ``revision`` can be any
            identifier allowed by git.
        local_files_only (:obj:`bool`, `optional`, defaults to :obj:`False`):
            If :obj:`True`, will only try to load the tokenizer configuration from local files.

    .. note::

        Passing :obj:`use_auth_token=True` is required when you want to use a private model.


    Returns:
        :obj:`Dict`: The configuration of the tokenizer.

    """
    if is_offline_mode() and not local_files_only:
        logger.info("Offline mode: forcing local_files_only=True")
        local_files_only = True
    pretrained_model_name_or_path = str(pretrained_model_name_or_path)
    if os.path.isdir(pretrained_model_name_or_path):
        config_file = os.path.join(pretrained_model_name_or_path, TOKENIZER_CONFIG_FILE)
    else:
        config_file = hf_bucket_url(
            pretrained_model_name_or_path, filename=TOKENIZER_CONFIG_FILE, revision=revision, mirror=None
        )

    try:
        # Load from URL or cache if already cached
        resolved_config_file = cached_path(
            config_file,
            cache_dir=cache_dir,
            force_download=force_download,
            proxies=proxies,
            resume_download=resume_download,
            local_files_only=local_files_only,
            use_auth_token=use_auth_token,
        )

    except EnvironmentError:
        logger.info("Could not locate the tokenizer configuration file, will try to use the model config instead.")
        return {}

    with open(resolved_config_file, encoding="utf-8") as reader:
        return json.load(reader)


class AutoTokenizer:
    r"""
    This is a generic tokenizer class that will be instantiated as one of the tokenizer classes of the library when
    created with the :meth:`AutoTokenizer.from_pretrained` class method.

    This class cannot be instantiated directly using ``__init__()`` (throws an error).
    """

    def __init__(self):
        raise EnvironmentError(
            "AutoTokenizer is designed to be instantiated "
            "using the `AutoTokenizer.from_pretrained(pretrained_model_name_or_path)` method."
        )

    @classmethod
    @replace_list_option_in_docstrings(SLOW_TOKENIZER_MAPPING)
    def from_pretrained(cls, pretrained_model_name_or_path, *inputs, **kwargs):
        r"""
        Instantiate one of the tokenizer classes of the library from a pretrained model vocabulary.

        The tokenizer class to instantiate is selected based on the :obj:`model_type` property of the config object
        (either passed as an argument or loaded from :obj:`pretrained_model_name_or_path` if possible), or when it's
        missing, by falling back to using pattern matching on :obj:`pretrained_model_name_or_path`:

        List options

        Params:
            pretrained_model_name_or_path (:obj:`str` or :obj:`os.PathLike`):
                Can be either:

                    - A string, the `model id` of a predefined tokenizer hosted inside a model repo on huggingface.co.
                      Valid model ids can be located at the root-level, like ``bert-base-uncased``, or namespaced under
                      a user or organization name, like ``dbmdz/bert-base-german-cased``.
                    - A path to a `directory` containing vocabulary files required by the tokenizer, for instance saved
                      using the :func:`~transformers.PreTrainedTokenizer.save_pretrained` method, e.g.,
                      ``./my_model_directory/``.
                    - A path or url to a single saved vocabulary file if and only if the tokenizer only requires a
                      single vocabulary file (like Bert or XLNet), e.g.: ``./my_model_directory/vocab.txt``. (Not
                      applicable to all derived classes)
            inputs (additional positional arguments, `optional`):
                Will be passed along to the Tokenizer ``__init__()`` method.
            config (:class:`~transformers.PreTrainedConfig`, `optional`)
                The configuration object used to dertermine the tokenizer class to instantiate.
            cache_dir (:obj:`str` or :obj:`os.PathLike`, `optional`):
                Path to a directory in which a downloaded pretrained model configuration should be cached if the
                standard cache should not be used.
            force_download (:obj:`bool`, `optional`, defaults to :obj:`False`):
                Whether or not to force the (re-)download the model weights and configuration files and override the
                cached versions if they exist.
            resume_download (:obj:`bool`, `optional`, defaults to :obj:`False`):
                Whether or not to delete incompletely received files. Will attempt to resume the download if such a
                file exists.
            proxies (:obj:`Dict[str, str]`, `optional`):
                A dictionary of proxy servers to use by protocol or endpoint, e.g., :obj:`{'http': 'foo.bar:3128',
                'http://hostname': 'foo.bar:4012'}`. The proxies are used on each request.
            revision(:obj:`str`, `optional`, defaults to :obj:`"main"`):
                The specific model version to use. It can be a branch name, a tag name, or a commit id, since we use a
                git-based system for storing models and other artifacts on huggingface.co, so ``revision`` can be any
                identifier allowed by git.
            subfolder (:obj:`str`, `optional`):
                In case the relevant files are located inside a subfolder of the model repo on huggingface.co (e.g. for
                facebook/rag-token-base), specify it here.
            use_fast (:obj:`bool`, `optional`, defaults to :obj:`True`):
                Whether or not to try to load the fast version of the tokenizer.
            kwargs (additional keyword arguments, `optional`):
                Will be passed to the Tokenizer ``__init__()`` method. Can be used to set special tokens like
                ``bos_token``, ``eos_token``, ``unk_token``, ``sep_token``, ``pad_token``, ``cls_token``,
                ``mask_token``, ``additional_special_tokens``. See parameters in the ``__init__()`` for more details.

        """
        config = kwargs.pop("config", None)
        kwargs["_from_auto"] = True

        use_fast = kwargs.pop("use_fast", False)

        # First, let's try to use the tokenizer_config file to get the tokenizer class.
        tokenizer_config = get_tokenizer_config(pretrained_model_name_or_path, **kwargs)
        config_tokenizer_class = tokenizer_config.get("tokenizer_class")
        # If that did not work, let's try to use the config.
        if config_tokenizer_class is None:
            if not isinstance(config, PretrainedConfig):
                config = AutoConfig.from_pretrained(pretrained_model_name_or_path, **kwargs)
            config_tokenizer_class = config.tokenizer_class

        # If we have the tokenizer class from the tokenizer config or the model config we're good!
        if config_tokenizer_class is not None:
            tokenizer_class = None
            if use_fast and not config_tokenizer_class.endswith("Fast"):
                tokenizer_class_candidate = f"{config_tokenizer_class}Fast"
                tokenizer_class = tokenizer_class_from_name(tokenizer_class_candidate)
            if tokenizer_class is None:
                tokenizer_class_candidate = config_tokenizer_class
                tokenizer_class = tokenizer_class_from_name(tokenizer_class_candidate)

            if tokenizer_class is None:
                raise ValueError(
                    f"Tokenizer class {tokenizer_class_candidate} does not exist or is not currently imported."
                )
            return tokenizer_class.from_pretrained(pretrained_model_name_or_path, *inputs, **kwargs)

        if type(config) in TOKENIZER_MAPPING.keys():
            tokenizer_class_py, tokenizer_class_fast = TOKENIZER_MAPPING[type(config)]
            if tokenizer_class_fast and (use_fast or tokenizer_class_py is None):
                return tokenizer_class_fast.from_pretrained(pretrained_model_name_or_path, *inputs, **kwargs)
            else:
                if tokenizer_class_py is not None:
                    return tokenizer_class_py.from_pretrained(pretrained_model_name_or_path, *inputs, **kwargs)
                else:
                    raise ValueError(
                        "This tokenizer cannot be instantiated. Please make sure you have `sentencepiece` installed "
                        "in order to use this tokenizer."
                    )

        raise ValueError(
            f"Unrecognized configuration class {config.__class__} to build an AutoTokenizer.\n"
            f"Model type should be one of {', '.join(c.__name__ for c in TOKENIZER_MAPPING.keys())}."
        )<|MERGE_RESOLUTION|>--- conflicted
+++ resolved
@@ -38,13 +38,9 @@
 from ..cnn.tokenization_cnn import TextCNNTokenizer
 from ..kbert.tokenization_kbert import KBertTokenizer
 from ..bart.tokenization_bart import BartTokenizer
-<<<<<<< HEAD
 from ..bloom.tokenization_bloom_fast import BloomTokenizerFast
 from ..randeng.tokenization_randeng import RandengTokenizer
-=======
 from ..kangaroo.tokenization_kangaroo import KangarooTokenizer
-
->>>>>>> c50248d6
 
 from .configuration_auto import (
     AutoConfig,
@@ -62,12 +58,9 @@
     MT5Config,
     PegasusConfig,
     T5Config,
-<<<<<<< HEAD
     BloomConfig,
     RandengConfig
-=======
     KangarooConfig
->>>>>>> c50248d6
 )
 
 if is_sentencepiece_available():
@@ -91,11 +84,8 @@
     from ..mt5 import MT5TokenizerFast
     from ..pegasus.tokenization_pegasus_fast import PegasusTokenizerFast
     from ..t5.tokenization_t5_fast import T5TokenizerFast
-<<<<<<< HEAD
     from ..bloom.tokenization_bloom_fast import BloomTokenizerFast
-=======
     from ..kangaroo.tokenization_kangaroo_fast import KangarooTokenizerFast
->>>>>>> c50248d6
 else:
     BertTokenizerFast = None
     GPT2TokenizerFast = None
@@ -107,11 +97,8 @@
     BartTokenizerFast = None
     PegasusTokenizerFast = None
     T5TokenizerFast = None
-<<<<<<< HEAD
     BloomTokenizerFast = None
-=======
     KangarooTokenizerFast = None
->>>>>>> c50248d6
 
 
 logger = logging.get_logger(__name__)
@@ -132,12 +119,9 @@
         (MT5Config, (MT5Tokenizer, MT5TokenizerFast)),
         (PegasusConfig, (PegasusTokenizer, PegasusTokenizerFast)),
         (BartConfig, (BartTokenizer, BartTokenizerFast)),
-<<<<<<< HEAD
         (BloomConfig, (None, BloomTokenizerFast)),
         (RandengConfig, (RandengTokenizer, None)),
-=======
         (KangarooConfig, (KangarooTokenizer, KangarooTokenizerFast))
->>>>>>> c50248d6
     ]
 )
 
