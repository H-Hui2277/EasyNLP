--- conflicted
+++ resolved
@@ -55,12 +55,9 @@
         ("t5", T5Config),
         ("pegasus", PegasusConfig),
         ("bart", BartConfig),
-<<<<<<< HEAD
         ("bloom", BloomConfig),
         ("randeng", RandengConfig),
-=======
         ("kangaroo", KangarooConfig)
->>>>>>> c50248d6
     ]
 )
 
@@ -81,12 +78,9 @@
         ("pegasus", "Pegasus"),
         ("bart", "BART"),
         ("mt5", "mT5"),
-<<<<<<< HEAD
         ("bloom", "Bloom"),
         ("randeng", "Randeng"),
-=======
         ("kangaroo", "KANGAROO")
->>>>>>> c50248d6
     ]
 )
 
